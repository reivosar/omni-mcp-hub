--- conflicted
+++ resolved
@@ -36,12 +36,9 @@
     "@modelcontextprotocol/sdk": "^1.17.2",
     "@types/js-yaml": "^4.0.9",
     "@types/node": "^24.2.1",
-<<<<<<< HEAD
     "ajv": "^8.17.1",
-=======
     "chalk": "^5.3.0",
     "commander": "^11.1.0",
->>>>>>> ab03f23c
     "js-yaml": "^4.1.0",
     "minimatch": "^9.0.3",
     "tsx": "^4.20.3",
