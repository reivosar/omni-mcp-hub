# Omni MCP Hub

A universal MCP (Model Context Protocol) server for Claude Code integration with **CLAUDE.md configuration management**. This server allows you to externalize Claude's behavior configuration and dynamically control how Claude Code behaves using external CLAUDE.md files.

## Features

- **Tools**: Built-in example tools (add, echo) demonstrating MCP tool integration
- **Resources**: Example resources showing how to expose data through MCP
- **TypeScript**: Full TypeScript support with proper types
- **Official SDK**: Built using the official `@modelcontextprotocol/sdk`
- **Ready-to-use**: Works out of the box with Claude Code
- **CLAUDE.md Management**: Load, manage, and apply external Claude configurations
- **Dynamic Behavior**: Switch between different Claude personalities/behaviors
- **Profile Management**: Support for multiple configuration profiles
- **Persistent Storage**: Save and update CLAUDE.md files
- **YAML Configuration**: Advanced file scanning and configuration via `omni-config.yaml`
- **Auto-loading**: Automatically load profiles on startup via configuration
- **File Filtering**: Exclude/include files with configurable patterns

## Quick Start

<<<<<<< HEAD
**Quick Start Options:**

Choose your focus and run the appropriate setup script:

```bash
# For local CLAUDE.md resources and character behaviors
./examples/local-resources/start.sh

# For external MCP server integration
./examples/mcp/start.sh
=======
**Choose your setup:**

```bash
# Run the example setup
./examples/start.sh
>>>>>>> 0b91d6c7
```

Each script automatically:
1. Builds the project
2. Configures Claude Code MCP settings
3. Starts Claude Code with the appropriate configuration

**Using Claude Code:**
1. The script automatically starts `claude`
2. Execute test commands:
   ```
   /use apply_claude_config profileName:"lum"
   /use list_claude_configs
   /use get_applied_config
   ```

## Available Tools

### Basic Tools
- **add**: Add two numbers together
- **echo**: Echo back a message

### CLAUDE.md Management Tools
- **apply_claude_config**: Load and apply a CLAUDE.md configuration file
- **list_claude_configs**: List all CLAUDE.md configuration files (both loaded and available)
- **get_applied_config**: Get information about the currently applied configuration

## Available Resources

- **info://server**: Server information
- **greeting://world**: A greeting message
- **config://auto-apply**: Auto-apply instructions (when profiles have autoApply: true)
- **config://files/scannable**: Scannable configuration files
- **config://profiles/active**: Active configuration profiles

## Examples Directory

<<<<<<< HEAD
The `examples/` directory is organized into two main categories:

### Local Resources (`examples/local-resources/`)

Character behaviors and CLAUDE.md configuration files:
=======
The `examples/` directory contains character behavior configurations and setup:
>>>>>>> 0b91d6c7

**Character Behaviors:**
- **`lum-behavior.md`**: Lum from Urusei Yatsura (auto-applied on startup)
- **`zoro-behavior.md`**: Roronoa Zoro from One Piece  
- **`tsundere-behavior.md`**: Classic tsundere anime character
- **`naruto-behavior.md`**: Naruto Uzumaki from Naruto
- **`unloaded-behavior.md`**: Test file (excluded from auto-loading)
- **`README.md`**: Detailed guide for character behaviors

### MCP Integration (`examples/mcp/`)

External MCP server integration examples:

- **`external-servers-config.yaml`**: Complete external MCP server configuration
- **`test-proxy.yaml`**: Simple test configuration for development
- **`test-server.js`**: Test MCP server for proxy functionality
- **`README.md`**: MCP integration documentation

**Configuration:**
- **`omni-config.yaml`**: Main configuration file
- **`start.sh`**: Setup script

### Using Character Behaviors

```bash
# Apply different anime character personalities
/use apply_claude_config profileName:"lum"      # Lum (auto-loaded)
/use apply_claude_config profileName:"zoro"     # Zoro personality
/use apply_claude_config profileName:"tsundere" # Tsundere character
/use apply_claude_config profileName:"naruto"   # Naruto personality

# Or use full file paths
/use apply_claude_config filePath:"./examples/local-resources/zoro-behavior.md"
```

### Using External MCP Servers

Enable external MCP server integration:

```bash
# Run with external MCP servers enabled
node dist/index.js
```

## CLAUDE.md Configuration

### Character Configuration Examples

```bash
# Apply character configurations using profile names
/use apply_claude_config profileName:"lum"      # Lum personality
/use apply_claude_config profileName:"zoro"     # Zoro personality  
/use apply_claude_config profileName:"tsundere" # Tsundere character
/use apply_claude_config profileName:"naruto"   # Naruto personality

# Or use file paths directly
/use apply_claude_config filePath:"./examples/zoro-behavior.md"

# Or use short form (auto-resolves paths)
/use apply_claude_config zoro-behavior

# List all configs (loaded and available)
/use list_claude_configs

# Get currently applied configuration
/use get_applied_config
```

### CLAUDE.md Format

```markdown
# Project Name

Project Name: My AI Assistant
Description: Custom Claude configuration
Version: 1.0.0

# Instructions

Your main system instructions here...

# Custom Instructions

- Custom instruction 1
- Custom instruction 2

# Rules

- Rule 1
- Rule 2

# Knowledge

- Knowledge item 1
- Knowledge item 2

# Context

- Context information 1
- Context information 2

# Tools

- Available tool 1
- Available tool 2

# Memory

Memory context and information to remember...
```

## YAML Configuration

The server supports advanced configuration via `omni-config.yaml` in your working directory. This enables:

- **Auto-loading profiles** on startup
- **File filtering** with exclude/include patterns
- **Directory scanning** with depth control  
- **Custom naming patterns** for profiles
- **Logging control** for verbose output

### Example Configuration

```yaml
# Auto-load profiles on startup
autoLoad:
  profiles:
    - name: "lum"
      path: "./examples/lum-behavior.md"
      autoApply: true  # Note: See limitations below

# File scanning settings  
fileSettings:
  excludePatterns:
    - "*.tmp"
    - "node_modules/**"
  allowedExtensions:
    - ".md"
    - ".txt"

# Directory scanning
directoryScanning:
  recursive: true
  maxDepth: 3

# Logging
logging:
  level: "info"
  verboseFileLoading: true
```

See the `examples/` directory for ready-to-use character behaviors and `omni-config.yaml` for advanced configuration options.

### Auto-Apply Limitations

**Important**: The `autoApply: true` setting has limitations due to MCP architecture:

- **Profiles are loaded but not automatically applied**: When the MCP server starts, it loads profiles marked with `autoApply: true` into memory, but cannot directly modify Claude's behavior.
- **Manual application required**: You must run `/use apply_claude_config <profile>` in Claude Code to actually apply the behavior.
- **MCP constraint**: MCP tools cannot directly modify Claude's system prompts or behavior - they can only return instructions that Claude chooses to follow.

To apply a profile after starting Claude Code:
```
/use apply_claude_config lum-behavior
```

This is a fundamental limitation of the MCP protocol, not a bug in the implementation.

## Development

### Project Structure

```
src/
├── index.ts                    # Main server class (slim orchestrator)
├── config/
│   ├── loader.ts              # Configuration loader (.mcp-config.json, YAML)
│   └── yaml-config.ts         # YAML configuration manager
├── tools/
│   └── handlers.ts            # MCP tool handlers (apply_claude_config, etc.)
├── resources/
│   └── handlers.ts            # MCP resource handlers (server info, profiles)
└── utils/
    ├── claude-config.ts       # CLAUDE.md file parser and manager
    ├── behavior-generator.ts  # Claude behavior instruction generator
    └── file-scanner.ts        # Directory scanning with pattern matching
```

### Architecture

The codebase follows a **modular architecture** with clear separation of concerns:

- **`index.ts`**: Slim orchestrator that initializes and coordinates all components
- **`config/`**: Configuration loading and management
- **`tools/`**: MCP tool implementations for Claude Code integration  
- **`resources/`**: MCP resource implementations for data exposure
- **`utils/`**: Shared utilities for configuration parsing and behavior generation

Each module is **independently testable** and has a **single responsibility**.

### Adding New Tools

1. Add tool definition to `src/tools/handlers.ts` in the tools array
2. Add case handler in `setupCallToolHandler()` method
3. Add tool implementation method
3. Create tests in `tests/` directory
4. Rebuild: `npm run build`

### Adding New Resources

1. Add resource definition to `src/resources/handlers.ts` in `setupListResourcesHandler()`
2. Add resource implementation to `src/resources/handlers.ts` in `setupReadResourceHandler()`
3. Create tests in `tests/` directory
4. Rebuild: `npm run build`

### Adding New Configuration Sources

1. Extend `src/config/loader.ts` to support new configuration formats
2. Update `src/utils/claude-config.ts` if new parsing logic is needed
3. Add corresponding tests in `tests/config-loader.test.ts`

## Testing

Run tests with Vitest:

```bash
# Install dependencies (if not already installed)
npm install

# Run all tests
npm test

# Run tests once (without watch mode)
npm test -- --run

# Run tests with coverage
npm run test:coverage

# Run tests with UI
npm run test:ui
```

### Test Structure

- `tests/claude-config.test.ts` - Unit tests for ClaudeConfigManager
- `tests/behavior-generator.test.ts` - Unit tests for BehaviorGenerator  
- `tests/config-loader.test.ts` - Unit tests for ConfigLoader
- `tests/config-loader-extended.test.ts` - Extended tests for YAML integration
- `tests/yaml-config.test.ts` - Unit tests for YamlConfigManager
- `tests/file-scanner.test.ts` - Unit tests for FileScanner
- `tests/tools-handlers.test.ts` - Unit tests for MCP tool handlers
- `tests/resources-handlers.test.ts` - Unit tests for MCP resource handlers
- `tests/index.test.ts` - Unit tests for OmniMCPServer main class
- `tests/integration.test.ts` - Integration tests for the complete system

All tests are written using **Vitest** with TypeScript support and provide comprehensive coverage of:
- CLAUDE.md file parsing and saving
- Configuration profile management
- YAML configuration loading and validation
- File scanning with pattern matching
- MCP tool handlers (`apply_claude_config`, `list_claude_configs`, `get_applied_config`)
- MCP resource handlers
- Integration between all components

**Test Coverage**: 89.66% (195 tests passing)

## Scripts

- `npm run build` - Build TypeScript to JavaScript
- `npm run start` - Run the built server
- `npm run dev` - Run in development mode with tsx
- `npm test` - Run tests with Vitest
- `npm run test:ui` - Run tests with Vitest UI
- `npm run test:coverage` - Run tests with coverage report

## License

ISC<|MERGE_RESOLUTION|>--- conflicted
+++ resolved
@@ -19,7 +19,6 @@
 
 ## Quick Start
 
-<<<<<<< HEAD
 **Quick Start Options:**
 
 Choose your focus and run the appropriate setup script:
@@ -30,13 +29,9 @@
 
 # For external MCP server integration
 ./examples/mcp/start.sh
-=======
-**Choose your setup:**
-
-```bash
-# Run the example setup
+
+# Or run the general example setup
 ./examples/start.sh
->>>>>>> 0b91d6c7
 ```
 
 Each script automatically:
@@ -74,15 +69,11 @@
 
 ## Examples Directory
 
-<<<<<<< HEAD
 The `examples/` directory is organized into two main categories:
 
 ### Local Resources (`examples/local-resources/`)
 
 Character behaviors and CLAUDE.md configuration files:
-=======
-The `examples/` directory contains character behavior configurations and setup:
->>>>>>> 0b91d6c7
 
 **Character Behaviors:**
 - **`lum-behavior.md`**: Lum from Urusei Yatsura (auto-applied on startup)
